--- conflicted
+++ resolved
@@ -14,14 +14,6 @@
   java-1.8.0-openjdk java-1.8.0-openjdk-devel maven
 )
 
-<<<<<<< HEAD
-=======
-YUM_PKGS=(
-  unzip zip sudo openssl xz
-  java-1.8.0-openjdk java-1.8.0-openjdk-devel maven
-)
-
->>>>>>> dd029b69
 if [[ "${HOSTTYPE-}" == "x86_64" ]]; then
   YMB_PKGS+=(
     "libasan-4.8.5-44.el7.x86_64"
@@ -30,7 +22,7 @@
   )
 fi
 
-yum -y install "${YUM_PKGS[@]}"
+yum install -y "${YUM_PKGS[@]}"
 
 java -version
 JAVA_BIN="$(readlink -f "$(command -v java)")"
