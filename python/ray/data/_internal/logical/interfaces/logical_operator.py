from typing import List, Optional

from .operator import Operator


class LogicalOperator(Operator):
    """Abstract class for logical operators.

    A logical operator describes transformation, and later is converted into
    physical operator.
    """

    def __init__(
        self,
        name: str,
        input_dependencies: List["LogicalOperator"],
        num_outputs: Optional[int] = None,
    ):
        super().__init__(
            name,
            input_dependencies,
        )
        for x in input_dependencies:
            assert isinstance(x, LogicalOperator), x
        self._num_outputs = num_outputs

<<<<<<< HEAD
    def num_outputs(self) -> Optional[int]:
        """Returns the number of blocks that would be outputted by this logical operator.
=======
    def estimated_num_outputs(self) -> Optional[int]:
        """Returns the estimated number of blocks that
        would be outputted by this logical operator.
>>>>>>> b7d71b26

        This method does not execute the plan, so it does not take into consideration
        block splitting. This method only considers high-level block constraints like
        `Dataset.repartition(num_blocks=X)`. A more accurate estimation can be given by
<<<<<<< HEAD
        `PhysicalOperator.num_outputs_total()`during execution.
=======
        `PhysicalOperator.num_outputs_total()` during execution.
>>>>>>> b7d71b26
        """
        if self._num_outputs is not None:
            return self._num_outputs
        elif len(self._input_dependencies) == 1:
<<<<<<< HEAD
            return self._input_dependencies[0].num_outputs()
=======
            return self._input_dependencies[0].estimated_num_outputs()
>>>>>>> b7d71b26
        return None<|MERGE_RESOLUTION|>--- conflicted
+++ resolved
@@ -24,30 +24,17 @@
             assert isinstance(x, LogicalOperator), x
         self._num_outputs = num_outputs
 
-<<<<<<< HEAD
-    def num_outputs(self) -> Optional[int]:
-        """Returns the number of blocks that would be outputted by this logical operator.
-=======
     def estimated_num_outputs(self) -> Optional[int]:
         """Returns the estimated number of blocks that
         would be outputted by this logical operator.
->>>>>>> b7d71b26
 
         This method does not execute the plan, so it does not take into consideration
         block splitting. This method only considers high-level block constraints like
         `Dataset.repartition(num_blocks=X)`. A more accurate estimation can be given by
-<<<<<<< HEAD
-        `PhysicalOperator.num_outputs_total()`during execution.
-=======
         `PhysicalOperator.num_outputs_total()` during execution.
->>>>>>> b7d71b26
         """
         if self._num_outputs is not None:
             return self._num_outputs
         elif len(self._input_dependencies) == 1:
-<<<<<<< HEAD
-            return self._input_dependencies[0].num_outputs()
-=======
             return self._input_dependencies[0].estimated_num_outputs()
->>>>>>> b7d71b26
         return None