from typing import Optional

from ray.data._internal.logical.interfaces import LogicalOperator


class NAry(LogicalOperator):
    """Base class for n-ary operators, which take multiple input operators."""

    def __init__(
        self,
        *input_ops: LogicalOperator,
        num_outputs: Optional[int] = None,
    ):
        """
        Args:
            input_ops: The input operators.
        """
        super().__init__(self.__class__.__name__, list(input_ops), num_outputs)


class Zip(NAry):
    """Logical operator for zip."""

    def __init__(
        self,
        left_input_op: LogicalOperator,
        right_input_op: LogicalOperator,
    ):
        """
        Args:
            left_input_ops: The input operator at left hand side.
            right_input_op: The input operator at right hand side.
        """
        super().__init__(left_input_op, right_input_op)

<<<<<<< HEAD
    def num_outputs(self):
        left_num_outputs = self._input_dependencies[0].num_outputs()
        right_num_outputs = self._input_dependencies[1].num_outputs()
=======
    def estimated_num_outputs(self):
        left_num_outputs = self._input_dependencies[0].estimated_num_outputs()
        right_num_outputs = self._input_dependencies[1].estimated_num_outputs()
>>>>>>> b7d71b26
        if left_num_outputs is None or right_num_outputs is None:
            return None
        return max(left_num_outputs, right_num_outputs)


class Union(NAry):
    """Logical operator for union."""

    def __init__(
        self,
        *input_ops: LogicalOperator,
    ):
        super().__init__(*input_ops)

<<<<<<< HEAD
    def num_outputs(self):
        total_num_outputs = 0
        for input in self._input_dependencies:
            num_outputs = input.num_outputs()
=======
    def estimated_num_outputs(self):
        total_num_outputs = 0
        for input in self._input_dependencies:
            num_outputs = input.estimated_num_outputs()
>>>>>>> b7d71b26
            if num_outputs is None:
                return None
            total_num_outputs += num_outputs
        return total_num_outputs<|MERGE_RESOLUTION|>--- conflicted
+++ resolved
@@ -33,15 +33,9 @@
         """
         super().__init__(left_input_op, right_input_op)
 
-<<<<<<< HEAD
-    def num_outputs(self):
-        left_num_outputs = self._input_dependencies[0].num_outputs()
-        right_num_outputs = self._input_dependencies[1].num_outputs()
-=======
     def estimated_num_outputs(self):
         left_num_outputs = self._input_dependencies[0].estimated_num_outputs()
         right_num_outputs = self._input_dependencies[1].estimated_num_outputs()
->>>>>>> b7d71b26
         if left_num_outputs is None or right_num_outputs is None:
             return None
         return max(left_num_outputs, right_num_outputs)
@@ -56,17 +50,10 @@
     ):
         super().__init__(*input_ops)
 
-<<<<<<< HEAD
-    def num_outputs(self):
-        total_num_outputs = 0
-        for input in self._input_dependencies:
-            num_outputs = input.num_outputs()
-=======
     def estimated_num_outputs(self):
         total_num_outputs = 0
         for input in self._input_dependencies:
             num_outputs = input.estimated_num_outputs()
->>>>>>> b7d71b26
             if num_outputs is None:
                 return None
             total_num_outputs += num_outputs
