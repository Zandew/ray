import copy
import itertools
from typing import (
    TYPE_CHECKING,
    Any,
    Callable,
    Dict,
    Iterable,
    Iterator,
    List,
    Optional,
    Tuple,
    Union,
)

import ray
from ray._private.internal_api import get_memory_info_reply, get_state_from_address
from ray.data._internal.block_list import BlockList
from ray.data._internal.compute import (
    ActorPoolStrategy,
    BlockTransform,
    CallableClass,
    ComputeStrategy,
    TaskPoolStrategy,
    UserDefinedFunction,
    get_compute,
    is_task_compute,
)
from ray.data._internal.dataset_logger import DatasetLogger
from ray.data._internal.execution.interfaces import TaskContext
from ray.data._internal.lazy_block_list import LazyBlockList
from ray.data._internal.logical.operators.from_operators import AbstractFrom
from ray.data._internal.logical.operators.input_data_operator import InputData
from ray.data._internal.logical.operators.read_operator import Read
from ray.data._internal.logical.rules.operator_fusion import _are_remote_args_compatible
from ray.data._internal.stats import DatasetStats, DatasetStatsSummary
from ray.data._internal.util import create_dataset_tag, unify_block_metadata_schema
from ray.data.block import Block, BlockMetadata
from ray.data.context import DataContext
from ray.types import ObjectRef
from ray.util.debug import log_once

if TYPE_CHECKING:
    import pyarrow

    from ray.data._internal.execution.interfaces import Executor


# Scheduling strategy can be inherited from prev stage if not specified.
INHERITABLE_REMOTE_ARGS = ["scheduling_strategy"]


logger = DatasetLogger(__name__)


class Stage:
    """Represents a Dataset transform stage (e.g., map or shuffle)."""

    def __init__(self, name: str, num_blocks: Optional[int]):
        self.name = name
        self.num_blocks = num_blocks

    def __call__(
        self, blocks: BlockList, clear_input_blocks: bool
    ) -> Tuple[BlockList, dict]:
        """Execute this stage against the given blocks."""
        raise NotImplementedError

    def can_fuse(self, other: "Stage") -> bool:
        """Return whether this can be fused with another stage."""
        raise NotImplementedError

    def fuse(self, other: "Stage") -> "Stage":
        """Fuse this stage with a compatible stage."""
        raise NotImplementedError

    def __repr__(self):
        return f'{type(self).__name__}("{self.name}")'

    def __str__(self):
        return repr(self)


class ExecutionPlan:
    """A lazy execution plan for a Dataset."""

    # Implementation Notes:
    #
    # This lazy execution plan takes in an input block list and builds up a chain of
    # BlockList --> BlockList stages. When execution is triggered, it tries to fuse
    # together stages in order to reduce Ray task overhead and data copies.
    #
    # Internally, the execution plan holds two block lists:
    #   * _in_blocks: The (possibly lazy) input block list.
    #   * _snapshot_blocks: A snapshot of a computed block list, where this snapshot
    #     is the cached output of executing some prefix in the stage chain.
    #
    # The stages in this execution plan are partitioned into two subchains: before the
    # snapshot and after the snapshot. When the snapshot exists from a previous
    # execution, any future executions will only have to execute the "after the
    # snapshot" subchain, using the snapshot as the input to that subchain.

    def __init__(
        self,
        in_blocks: BlockList,
        stats: DatasetStats,
        *,
        run_by_consumer: bool,
        data_context: Optional[DataContext] = None,
    ):
        """Create a plan with no transformation stages.

        Args:
            in_blocks: Base list of blocks.
            stats: Stats for the base blocks.
            dataset_uuid: Dataset's UUID.
            run_by_consumer: Whether this plan is invoked to run by the consumption
            APIs (e.g. .iter_batches()).
        """
        self._in_blocks = in_blocks
        self._in_stats = stats
        # A computed snapshot of some prefix of stages.
        self._snapshot_blocks = None
        self._snapshot_operator = None
        self._snapshot_stats = None
        # Cache of optimized stages.
        self._last_optimized_stages = None
        # Cached schema.
        self._schema = None
        # Set when a Dataset is constructed with this plan
        self._dataset_uuid = None

        self._run_by_consumer = run_by_consumer
        self._dataset_name = None

        if data_context is None:
            # Snapshot the current context, so that the config of Datasets is always
            # determined by the config at the time it was created.
            self._context = copy.deepcopy(DataContext.get_current())
        else:
            self._context = data_context

    def __repr__(self) -> str:
        return (
            f"ExecutionPlan("
            f"dataset_uuid={self._dataset_uuid}, "
            f"run_by_consumer={self._run_by_consumer}, "
            f"in_blocks={self._in_blocks}, "
            f"snapshot_blocks={self._snapshot_blocks})"
        )

    def get_plan_as_string(self, classname: str) -> str:
        """Create a cosmetic string representation of this execution plan.

        Returns:
            The string representation of this execution plan.
        """
        # NOTE: this is used for Dataset.__repr__ to give a user-facing string
        # representation. Ideally ExecutionPlan.__repr__ should be replaced with this
        # method as well.

        # Do not force execution for schema, as this method is expected to be very
        # cheap.
        plan_str = ""
        dataset_blocks = None
        if (
            self._snapshot_blocks is None
            or self._snapshot_operator != self._logical_plan.dag
        ):

            def generate_string(op, depth=0):
                if isinstance(op, (Read, InputData, AbstractFrom)):
                    return
                nonlocal plan_str
                op_name = op.name
                if depth == 0:
                    plan_str += f"{op_name}\n"
                else:
                    trailing_space = " " * ((depth - 1) * 3)
                    plan_str += f"{trailing_space}+- {op_name}\n"

                for input in op.input_dependencies:
                    generate_string(input, depth + 1)

            generate_string(self._logical_plan.dag)

            # Get schema of initial blocks.
            if self._snapshot_blocks is not None:
                schema = self._get_unified_blocks_schema(
                    self._snapshot_blocks, fetch_if_missing=False
                )
                dataset_blocks = self._snapshot_blocks
            else:
                assert self._in_blocks is not None
                schema = self._get_unified_blocks_schema(
                    self._in_blocks, fetch_if_missing=False
                )
                dataset_blocks = self._in_blocks
        else:
            # Get schema of output blocks.
            schema = self.schema(fetch_if_missing=False)
            dataset_blocks = self._snapshot_blocks

        if schema is None:
            schema_str = "Unknown schema"
        elif isinstance(schema, type):
            schema_str = str(schema)
        else:
            schema_str = []
            for n, t in zip(schema.names, schema.types):
                if hasattr(t, "__name__"):
                    t = t.__name__
                schema_str.append(f"{n}: {t}")
            schema_str = ", ".join(schema_str)
            schema_str = "{" + schema_str + "}"
        count = self._get_num_rows_from_blocks_metadata(dataset_blocks)
        if count is None:
            count = "?"
        if dataset_blocks is None:
            num_blocks = "?"
        else:
            num_blocks = dataset_blocks.estimated_num_blocks()
        name_str = (
            "name={}, ".format(self._dataset_name)
            if self._dataset_name is not None
            else ""
        )
        dataset_str = "{}({}num_blocks={}, num_rows={}, schema={})".format(
            classname,
            name_str,
            num_blocks,
            count,
            schema_str,
        )

        # If the resulting string representation fits in one line, use it directly.
        SCHEMA_LINE_CHAR_LIMIT = 80
        MIN_FIELD_LENGTH = 10
        INDENT_STR = " " * 3
        if len(dataset_str) > SCHEMA_LINE_CHAR_LIMIT:
            # If the resulting string representation exceeds the line char limit,
            # first try breaking up each `Dataset` parameter into its own line
            # and check if each line fits within the line limit. We check the
            # `schema` param's length, since this is likely the longest string.
            schema_str_on_new_line = f"{INDENT_STR}schema={schema_str}"
            if len(schema_str_on_new_line) > SCHEMA_LINE_CHAR_LIMIT:
                # If the schema cannot fit on a single line, break up each field
                # into its own line.
                schema_str = []
                for n, t in zip(schema.names, schema.types):
                    if hasattr(t, "__name__"):
                        t = t.__name__
                    col_str = f"{INDENT_STR * 2}{n}: {t}"
                    # If the field line exceeds the char limit, abbreviate
                    # the field name to fit while maintaining the full type
                    if len(col_str) > SCHEMA_LINE_CHAR_LIMIT:
                        shortened_suffix = f"...: {str(t)}"
                        # Show at least 10 characters of the field name, even if
                        # we have already hit the line limit with the type.
                        chars_left_for_col_name = max(
                            SCHEMA_LINE_CHAR_LIMIT - len(shortened_suffix),
                            MIN_FIELD_LENGTH,
                        )
                        col_str = (
                            f"{col_str[:chars_left_for_col_name]}{shortened_suffix}"
                        )
                    schema_str.append(col_str)
                schema_str = ",\n".join(schema_str)
                schema_str = "{\n" + schema_str + f"\n{INDENT_STR}" + "}"
            name_str = (
                f"\n{INDENT_STR}name={self._dataset_name},"
                if self._dataset_name is not None
                else ""
            )
            dataset_str = (
                f"{classname}("
                f"{name_str}"
                f"\n{INDENT_STR}num_blocks={num_blocks},"
                f"\n{INDENT_STR}num_rows={count},"
                f"\n{INDENT_STR}schema={schema_str}"
                f"\n)"
            )

        plan_str += dataset_str
        return plan_str

    def with_stage(self, stage: "Stage") -> "ExecutionPlan":
        """Return a copy of this plan with the given stage appended.

        Args:
            stage: The stage to append.

        Returns:
            A new ExecutionPlan with this stage appended.
        """
        copy = self.copy()
        return copy

    def link_logical_plan(self, logical_plan):
        """Link the logical plan into this execution plan.

        This is used for triggering execution for optimizer code path in this legacy
        execution plan.
        """
        self._logical_plan = logical_plan

    def copy(self) -> "ExecutionPlan":
        """Create a shallow copy of this execution plan.

        This copy can be executed without mutating the original, but clearing the copy
        will also clear the original.

        Returns:
            A shallow copy of this execution plan.
        """
        plan_copy = ExecutionPlan(
            self._in_blocks,
            self._in_stats,
            run_by_consumer=self._run_by_consumer,
            data_context=self._context,
        )
        if self._snapshot_blocks is not None:
            # Copy over the existing snapshot.
            plan_copy._snapshot_blocks = self._snapshot_blocks
            plan_copy._snapshot_operator = self._snapshot_operator
            plan_copy._snapshot_stats = self._snapshot_stats
        plan_copy._dataset_name = self._dataset_name
        return plan_copy

    def deep_copy(self) -> "ExecutionPlan":
        """Create a deep copy of this execution plan.

        This copy can be executed AND cleared without mutating the original.

        Returns:
            A deep copy of this execution plan.
        """
        in_blocks = self._in_blocks
        if isinstance(in_blocks, BlockList):
            in_blocks = in_blocks.copy()
        plan_copy = ExecutionPlan(
            in_blocks,
            copy.copy(self._in_stats),
            run_by_consumer=self._run_by_consumer,
        )
        if self._snapshot_blocks:
            # Copy over the existing snapshot.
            plan_copy._snapshot_blocks = self._snapshot_blocks.copy()
            plan_copy._snapshot_operator = self._snapshot_operator
            plan_copy._snapshot_stats = copy.copy(self._snapshot_stats)
        plan_copy._dataset_name = self._dataset_name
        return plan_copy

    def initial_num_blocks(self) -> int:
        """Get the estimated number of blocks after applying all plan stages."""
        return self._logical_plan.dag.num_outputs()

    def schema(
        self, fetch_if_missing: bool = False
    ) -> Union[type, "pyarrow.lib.Schema"]:
        """Get the schema after applying all plan stages.

        Args:
            fetch_if_missing: Whether to execute the plan to fetch the schema.

        Returns:
            The schema of the output dataset.
        """
        from ray.data._internal.logical.operators.all_to_all_operator import (
            RandomizeBlocks,
        )

        if self._schema is not None:
            return self._schema

        if self._snapshot_blocks is None:
            # TODO(swang): There are several other stage types that could
            # inherit the schema or we can compute the schema without having to
            # execute any of the dataset: limit, filter, map_batches for
            # add/drop columns, etc.
            if fetch_if_missing:
                if isinstance(self._logical_plan.dag, RandomizeBlocks):
                    # TODO(ekl): this is a hack to optimize the case where we have a
                    # trailing randomize block stages. That stage has no effect and
                    # so we don't need to execute all blocks to get the schema.

                    randomize_blocks_op = self._logical_plan.dag
                    self._logical_plan._dag = self._logical_plan.dag.input_dependencies[
                        0
                    ]
                    try:
                        self.execute()
                    finally:
                        self._logical_plan = randomize_blocks_op
                else:
                    self.execute()
            elif self._is_input_data_only() or (
                isinstance(self._logical_plan.dag, RandomizeBlocks)
                and self._is_input_data_only(
                    self._logical_plan.dag.input_dependencies[0]
                )
            ):
                # If InputData only, or if RandomizeBlocks is following an InputData
                # only plan, we execute it (regardless of the fetch_if_missing),
                # since RandomizeBlocksStage is just changing the order of references
                # (hence super cheap).
                self.execute()
            else:
                return None
        # Snapshot is now guaranteed to be the output of the final stage or None.
        blocks = self._snapshot_blocks
        if not blocks:
            return None
        self._schema = self._get_unified_blocks_schema(blocks, fetch_if_missing)
        return self._schema

    def cache_schema(self, schema: Union[type, "pyarrow.lib.Schema"]):
        self._schema = schema

    def _get_unified_blocks_schema(
        self, blocks: BlockList, fetch_if_missing: bool = False
    ) -> Union[type, "pyarrow.lib.Schema"]:
        """Get the unified schema of the blocks.

        Args:
            blocks: the blocks to get schema
            fetch_if_missing: Whether to execute the blocks to fetch the schema.
        """

        # Ensure the first block has schema information available in the metadata.
        # Otherwise, this will trigger computation on the first block
        # for a schema read.
        if isinstance(blocks, LazyBlockList):
            blocks.ensure_metadata_for_first_block()

        metadata = blocks.get_metadata(fetch_if_missing=False)

        unified_schema = unify_block_metadata_schema(metadata)
        if unified_schema is not None:
            return unified_schema
        if not fetch_if_missing:
            return None
        # Synchronously fetch the schema.
        # For lazy block lists, this launches read tasks and fetches block metadata
        # until we find the first valid block schema. This is to minimize new
        # computations when fetching the schema.
        for _, m in blocks.iter_blocks_with_metadata():
            if m.schema is not None and (m.num_rows is None or m.num_rows > 0):
                return m.schema
        return None

    def meta_count(self) -> Optional[int]:
        """Get the number of rows after applying all plan stages if possible.

        This method will never trigger any computation.

        Returns:
            The number of records of the result Dataset, or None.
        """
        if self.is_read_only():
            # If the plan is input/read only, we execute it, so snapshot has output.
            # This applies to newly created dataset. For example, initial dataset
            # from read, and output datasets of Dataset.split().
            self.execute()
        elif self._snapshot_blocks is None:
            return None
        # Snapshot is now guaranteed to be the final block or None.
        return self._get_num_rows_from_blocks_metadata(self._snapshot_blocks)

    def _get_num_rows_from_blocks_metadata(self, blocks: BlockList) -> Optional[int]:
        metadata = blocks.get_metadata() if blocks else None
        if metadata and all(m.num_rows is not None for m in metadata):
            return sum(m.num_rows for m in metadata)
        else:
            return None

    def execute_to_iterator(
        self,
        allow_clear_input_blocks: bool = True,
        force_read: bool = False,
    ) -> Tuple[
        Iterator[Tuple[ObjectRef[Block], BlockMetadata]],
        DatasetStats,
        Optional["Executor"],
    ]:
        """Execute this plan, returning an iterator.

        If the streaming execution backend is enabled, this will use streaming
        execution to generate outputs, otherwise it will fall back to bulk exec.

        Args:
            allow_clear_input_blocks: Whether we should try to clear the input blocks
                for each stage.
            force_read: Whether to force the read stage to fully execute.

        Returns:
            Tuple of iterator over output blocks and the executor.
        """

        # Always used the saved context for execution.
        ctx = self._context

        if not ctx.use_streaming_executor or self.has_computed_output():
            return (
                self.execute(
                    allow_clear_input_blocks, force_read
                ).iter_blocks_with_metadata(),
                self._snapshot_stats,
                None,
            )

        from ray.data._internal.execution.legacy_compat import (
            execute_to_legacy_block_iterator,
        )
        from ray.data._internal.execution.streaming_executor import StreamingExecutor

        metrics_tag = create_dataset_tag(self._dataset_name, self._dataset_uuid)
        executor = StreamingExecutor(copy.deepcopy(ctx.execution_options), metrics_tag)
        block_iter = execute_to_legacy_block_iterator(
            executor,
            self,
            allow_clear_input_blocks=allow_clear_input_blocks,
            dataset_uuid=self._dataset_uuid,
        )
        # Since the generator doesn't run any code until we try to fetch the first
        # value, force execution of one bundle before we call get_stats().
        gen = iter(block_iter)
        try:
            block_iter = itertools.chain([next(gen)], gen)
        except StopIteration:
            pass
        self._snapshot_stats = executor.get_stats()
        return block_iter, self._snapshot_stats, executor

    def execute(
        self,
        allow_clear_input_blocks: bool = True,
        force_read: bool = False,
        preserve_order: bool = False,
    ) -> BlockList:
        """Execute this plan.

        Args:
            allow_clear_input_blocks: Whether we should try to clear the input blocks
                for each stage.
            force_read: Whether to force the read stage to fully execute.
            preserve_order: Whether to preserve order in execution.

        Returns:
            The blocks of the output dataset.
        """

        # Always used the saved context for execution.
        context = self._context

        if not ray.available_resources().get("CPU"):
            if log_once("cpu_warning"):
                logger.get_logger().warning(
                    "Warning: The Ray cluster currently does not have "
                    "any available CPUs. The Dataset job will hang unless more CPUs "
                    "are freed up. A common reason is that cluster resources are "
                    "used by Actors or Tune trials; see the following link "
                    "for more details: "
                    "https://docs.ray.io/en/latest/data/data-internals.html#ray-data-and-tune"  # noqa: E501
                )
        if not self.has_computed_output():
            from ray.data._internal.execution.legacy_compat import (
                _get_initial_stats_from_plan,
                execute_to_legacy_block_list,
                get_legacy_lazy_block_list_read_only,
            )

<<<<<<< HEAD
=======
            if self._is_input_data_only():
                # No need to execute MaterializedDatasets with only an InputData
                # operator, since the data is already materialized. This also avoids
                # recording unnecessary metrics for an empty plan execution.
                blocks = self._in_blocks
                stats = _get_initial_stats_from_plan(self)
            elif self.is_read_only():
                # If the Dataset is read-only, get the LazyBlockList without
                # executing the plan by only fetching metadata available from
                # the input Datasource or Reader without executing its ReadTasks.
                blocks = get_legacy_lazy_block_list_read_only(self)
                stats = _get_initial_stats_from_plan(self)
            else:
                from ray.data._internal.execution.streaming_executor import (
                    StreamingExecutor,
                )

                metrics_tag = create_dataset_tag(self._dataset_name, self._dataset_uuid)
                executor = StreamingExecutor(
                    copy.deepcopy(context.execution_options),
                    metrics_tag,
                )
                blocks = execute_to_legacy_block_list(
                    executor,
                    self,
                    allow_clear_input_blocks=allow_clear_input_blocks,
                    dataset_uuid=self._dataset_uuid,
                    preserve_order=preserve_order,
                )
                stats = executor.get_stats()
                stats_summary_string = stats.to_summary().to_string(
                    include_parent=False
                )
                logger.get_logger(log_to_stdout=context.enable_auto_log_stats).info(
                    stats_summary_string,
                )
            # TODO(ekl) we shouldn't need to set this in the future once we move
            # to a fully lazy execution model, unless .materialize() is used. Th
            # reason we need it right now is since the user may iterate over a
            # Dataset multiple times after fully executing it once.
            if not self._run_by_consumer:
                blocks._owned_by_consumer = False

>>>>>>> 7c818f2d
            # Retrieve memory-related stats from ray.
            reply = get_memory_info_reply(
                get_state_from_address(ray.get_runtime_context().gcs_address)
            )
            if reply.store_stats.spill_time_total_s > 0:
                stats.global_bytes_spilled = int(reply.store_stats.spilled_bytes_total)
            if reply.store_stats.restore_time_total_s > 0:
                stats.global_bytes_restored = int(
                    reply.store_stats.restored_bytes_total
                )

            stats.dataset_bytes_spilled = 0

            def collect_stats(cur_stats):
                stats.dataset_bytes_spilled += cur_stats.extra_metrics.get(
                    "obj_store_mem_spilled", 0
                )
                for parent in cur_stats.parents:
                    collect_stats(parent)

            collect_stats(stats)

            # Set the snapshot to the output of the final stage.
            self._snapshot_blocks = blocks
            self._snapshot_operator = self._logical_plan.dag
            self._snapshot_stats = stats
            self._snapshot_stats.dataset_uuid = self._dataset_uuid
            self.last_executed_operator = self._logical_plan.dag

            # In the case of a read-only dataset, we replace the
            # input LazyBlockList with a copy that includes the
            # calculated metadata from initializing the InputDataBuffer.
            if self.is_read_only():
                self._in_blocks = blocks
        if _is_lazy(self._snapshot_blocks) and force_read:
            executed_blocks = self._snapshot_blocks.compute_to_blocklist()
            # After executing the snapshot blocks, get its updated stats.
            # The snapshot blocks after execution will contain the execution stats.
            self._snapshot_stats = self._snapshot_blocks.stats()
            self._snapshot_blocks = executed_blocks
            self._snapshot_operator = self._logical_plan.dag
            # When force-read is enabled, we similarly update self._in_blocks.
            if self.is_read_only():
                self._in_blocks = self._snapshot_blocks
        return self._snapshot_blocks

    def clear_block_refs(self) -> None:
        """Clear all cached block references of this plan, including input blocks.

        This will render the plan un-executable unless the root is a LazyBlockList."""
        self._in_blocks.clear()
        self._clear_snapshot()

    def _clear_snapshot(self) -> None:
        """Clear the snapshot kept in the plan to the beginning state."""
        self._snapshot_blocks = None
        self._snapshot_operator = None
        self._snapshot_stats = None

    def stats(self) -> DatasetStats:
        """Return stats for this plan.

        If the plan isn't executed, an empty stats object will be returned.
        """
        if not self._snapshot_stats:
            return DatasetStats(metadata={}, parent=None)
        return self._snapshot_stats

    def stats_summary(self) -> DatasetStatsSummary:
        return self.stats().to_summary()

<<<<<<< HEAD
    def _optimize(self) -> Tuple[BlockList, DatasetStats, List[Stage]]:
        """Apply stage fusion optimizations, returning an updated source block list and
        associated stats, and a set of optimized stages.
        """
        context = self._context
        blocks, stats, stages = self._get_source_blocks_and_stages()
        logical_op = self._logical_plan.dag
        if isinstance(logical_op, Read) and isinstance(blocks, LazyBlockList):
            # TODO(swang): Currently the legacy backend is used to execute
            # Datasets that only contain a Read. Handle read task parallelism
            # and output block splitting here. This duplicates logic in
            # SetReadParallelismRule and can be removed once legacy backend
            # is deprecated.
            ctx = DataContext.get_current()
            (
                detected_parallelism,
                reason,
                estimated_num_blocks,
                k,
            ) = compute_additional_split_factor(
                logical_op._datasource_or_legacy_reader,
                logical_op._parallelism,
                logical_op._mem_size,
                ctx.target_max_block_size,
                cur_additional_split_factor=None,
            )
            if logical_op._parallelism == -1:
                assert reason != ""
                logger.get_logger().info(
                    f"Using autodetected parallelism={detected_parallelism} "
                    f"for stage {logical_op.name} to satisfy {reason}."
                )
            if k is not None:
                logger.get_logger().info(
                    f"To satisfy the requested parallelism of {detected_parallelism}, "
                    f"each read task output is split into {k} smaller blocks."
                )

            for read_task in blocks._tasks:
                apply_output_blocks_handling_to_read_task(read_task, k)
            blocks._estimated_num_blocks = estimated_num_blocks

        if context.optimize_reorder_stages:
            stages = _reorder_stages(stages)
        if context.optimize_fuse_stages:
            if context.optimize_fuse_read_stages:
                # If using a lazy datasource, rewrite read stage into one-to-one stage
                # so it can be fused into downstream stages.
                blocks, stats, stages = _rewrite_read_stages(
                    blocks, stats, stages, self._dataset_uuid
                )
            stages = _fuse_one_to_one_stages(stages)
            self._last_optimized_stages = stages
        return blocks, stats, stages

=======
>>>>>>> 7c818f2d
    def has_lazy_input(self) -> bool:
        """Return whether this plan has lazy input blocks."""
        return _is_lazy(self._in_blocks)

    def is_read_only(self) -> bool:
        """Return whether the underlying logical plan contains only a Read op."""
        root_op = self._logical_plan.dag
        return isinstance(root_op, Read) and len(root_op.input_dependencies) == 0

    def _is_input_data_only(self, root_op=None) -> bool:
        """Return whether the underlying logical plan contains only an InputData op
        (e.g. in the case of a :class:`~ray.data.MaterializedDataset`)."""
        if root_op is None:
            root_op = self._logical_plan.dag
        return isinstance(root_op, InputData) and len(root_op.input_dependencies) == 0

    def has_computed_output(self) -> bool:
        """Whether this plan has a computed snapshot for the final stage, i.e. for the
        output of this plan.
        """
        return (
            self._snapshot_blocks is not None
            and not self._snapshot_blocks.is_cleared()
            and self._snapshot_operator == self._logical_plan.dag
        )

    def _run_with_new_execution_backend(self) -> bool:
        """Whether this plan should run with new backend.
        By default, the new execution backend is now fully enabled
        unless configured otherwise by the user."""
        return self._context.new_execution_backend

    def require_preserve_order(self) -> bool:
        """Whether this plan requires to preserve order when running with new
        backend.
        """
        from ray.data._internal.logical.operators.all_to_all_operator import Sort
        from ray.data._internal.logical.operators.n_ary_operator import Zip

        def check(op):
            if isinstance(op, (Zip, Sort)):
                return True
            for input_op in op.input_dependencies:
                if check(input_op):
                    return True
            return False

        return check(self._logical_plan.dag)


def _pack_args(
    self_fn_args: Iterable[Any],
    self_fn_kwargs: Dict[str, Any],
    prev_fn_args: Iterable[Any],
    prev_fn_kwargs: Dict[str, Any],
) -> Tuple[
    Tuple[Any],
    Callable[
        [Tuple[Any]],
        Tuple[
            Tuple[Any],
            Dict[str, Any],
            Tuple[Any],
            Dict[str, Any],
        ],
    ],
]:
    """Pack the (kw)args from two stages into a single, flat positional args tuple that
    can be given to a Ray task, ensuring resoultion of each argument.
    This function returns this args tuple along with a function that will unpack this
    flat args tuple back into it's original args and kwargs structure.
    """
    if not self_fn_args:
        self_fn_args = tuple()
    if not self_fn_kwargs:
        self_fn_kwargs = {}
    if not prev_fn_args:
        prev_fn_args = tuple()
    if not prev_fn_kwargs:
        prev_fn_kwargs = {}
    # Offsets into flat args tuple.
    offsets = list(
        itertools.accumulate(
            [
                len(self_fn_args),
                len(prev_fn_args),
                len(self_fn_kwargs),
                len(prev_fn_kwargs),
            ]
        )
    )
    # Keys for the kwargs.
    keys = list(self_fn_kwargs.keys()) + list(prev_fn_kwargs.keys())

    fn_args = (
        self_fn_args
        + prev_fn_args
        + tuple(self_fn_kwargs.values())
        + tuple(prev_fn_kwargs.values())
    )

    def unpack(
        fn_args: List[Any],
    ) -> Tuple[List[Any], Dict[str, Any], List[Any], Dict[str, Any]]:
        self_fn_args = fn_args[: offsets[0]]
        prev_fn_args = fn_args[offsets[0] : offsets[1]]
        self_fn_kwargs = fn_args[offsets[1] : offsets[2]]
        prev_fn_kwargs = fn_args[offsets[2] :]
        prev_key_offset = offsets[2] - offsets[1]
        self_fn_kwargs = {k: v for k, v in zip(keys[:prev_key_offset], self_fn_kwargs)}
        prev_fn_kwargs = {k: v for k, v in zip(keys[prev_key_offset:], prev_fn_kwargs)}
        return self_fn_args, self_fn_kwargs, prev_fn_args, prev_fn_kwargs

    return fn_args, unpack


class OneToOneStage(Stage):
    """A stage that transforms blocks independently (e.g., map or filter)."""

    def __init__(
        self,
        name: str,
        block_fn: BlockTransform,
        compute: Union[str, ComputeStrategy],
        ray_remote_args: dict,
        min_rows_per_block: Optional[int] = None,
        fn: Optional[UserDefinedFunction] = None,
        fn_args: Optional[Iterable[Any]] = None,
        fn_kwargs: Optional[Dict[str, Any]] = None,
        fn_constructor_args: Optional[Iterable[Any]] = None,
        fn_constructor_kwargs: Optional[Dict[str, Any]] = None,
    ):
        super().__init__(name, None)
        self.block_fn = block_fn
        self.compute = compute or TaskPoolStrategy()
        self.ray_remote_args = ray_remote_args or {}
        self.min_rows_per_block = min_rows_per_block
        self.fn = fn
        self.fn_args = fn_args
        self.fn_kwargs = fn_kwargs
        self.fn_constructor_args = fn_constructor_args
        self.fn_constructor_kwargs = fn_constructor_kwargs

    def can_fuse(self, prev: Stage):
        if not isinstance(prev, OneToOneStage):
            return False
        # Allow fusing tasks->actors if the resources are compatible (read->map), but
        # not the other way around. The latter will be used as the compute if fused.
        if is_task_compute(self.compute) and prev.compute != self.compute:
            return False
        if (
            isinstance(self.fn, CallableClass)
            and isinstance(prev.fn, CallableClass)
            and (
                prev.fn != self.fn
                or (
                    prev.fn_constructor_args != self.fn_constructor_args
                    or prev.fn_constructor_kwargs != self.fn_constructor_kwargs
                )
            )
        ):
            # Fusing callable classes is only supported if they are the same function
            # AND their construction arguments are the same.
            # TODO(Clark): Support multiple callable classes instantiating in the same
            # actor worker constructor.
            return False
        if not _are_remote_args_compatible(prev.ray_remote_args, self.ray_remote_args):
            return False
        return True

    def fuse(self, prev: Stage):
        if not self.can_fuse(prev):
            raise ValueError(
                f"Tried to fuse {prev} with {self}, but these are not fusable."
            )
        name = prev.name + "->" + self.name
        prev_fn = prev.fn
        if isinstance(self.fn, CallableClass) and isinstance(prev_fn, CallableClass):
            assert self.fn == prev_fn
            assert (
                prev.fn_constructor_args == self.fn_constructor_args
                and prev.fn_constructor_kwargs == self.fn_constructor_kwargs
            )
            # If both UDFs are callable classes, they must be equal and have the same
            # construction args, so we tell the previous stage to reuse the passed
            # (instantiated) callable class UDF that's provided to the block function.
            use_outer_fn = True
            prev_fn = None
        else:
            # Otherwise, we're either fusing two non-callable class UDFs, or a
            # non-callable class UDF with a callable class UDF. In either case, prev
            # will be a non-callable class UDF, so we use it within the block function.
            use_outer_fn = False

        # Package args into a flat positional args list.
        fn_args, unpack_args = _pack_args(
            self.fn_args,
            self.fn_kwargs,
            prev.fn_args,
            prev.fn_kwargs,
        )

        block_fn1 = prev.block_fn
        block_fn2 = self.block_fn
        if prev.min_rows_per_block is not None and self.min_rows_per_block is not None:
            min_rows_per_block = max(prev.min_rows_per_block, self.min_rows_per_block)
        elif prev.min_rows_per_block is not None:
            min_rows_per_block = prev.min_rows_per_block
        else:
            min_rows_per_block = self.min_rows_per_block

        def block_fn(
            blocks: Iterable[Block],
            ctx: TaskContext,
            fn: UserDefinedFunction,
            *fn_args,
            **fn_kwargs,
        ) -> Iterable[Block]:
            assert not fn_kwargs, fn_kwargs
            # Unpack flat position args list into
            self_fn_args, self_fn_kwargs, prev_fn_args, prev_fn_kwargs = unpack_args(
                fn_args
            )
            self_fn_args = self_fn_args if fn is None else (fn,) + self_fn_args
            if use_outer_fn:
                prev_fn_ = fn
            else:
                prev_fn_ = prev_fn
            prev_fn_args = (
                prev_fn_args if prev_fn_ is None else (prev_fn_,) + prev_fn_args
            )
            blocks = block_fn1(blocks, ctx, *prev_fn_args, **prev_fn_kwargs)
            return block_fn2(blocks, ctx, *self_fn_args, **self_fn_kwargs)

        return OneToOneStage(
            name,
            block_fn,
            self.compute,
            prev.ray_remote_args,
            min_rows_per_block=min_rows_per_block,
            fn=self.fn,
            fn_args=fn_args,
            fn_kwargs={},
            fn_constructor_args=self.fn_constructor_args,
            fn_constructor_kwargs=self.fn_constructor_kwargs,
        )

    def __call__(
        self, blocks: BlockList, clear_input_blocks: bool, run_by_consumer: bool
    ) -> Tuple[BlockList, dict]:
        compute = get_compute(self.compute)
        assert (
            self.fn_constructor_args is None and self.fn_constructor_kwargs is None
        ) or isinstance(compute, ActorPoolStrategy)

        if blocks._owned_by_consumer:
            assert (
                run_by_consumer
            ), "Blocks owned by consumer can only be consumed by consumer"

        blocks = compute._apply(
            self.block_fn,
            self.ray_remote_args,
            blocks,
            clear_input_blocks,
            name=self.name,
            min_rows_per_block=self.min_rows_per_block,
            fn=self.fn,
            fn_args=self.fn_args,
            fn_kwargs=self.fn_kwargs,
            fn_constructor_args=self.fn_constructor_args,
            fn_constructor_kwargs=self.fn_constructor_kwargs,
        )
        assert isinstance(blocks, BlockList), blocks
        blocks._owned_by_consumer = run_by_consumer
        return blocks, {}


class AllToAllStage(Stage):
    """A stage that transforms blocks holistically (e.g., shuffle)."""

    def __init__(
        self,
        name: str,
        num_blocks: Optional[int],
        fn: Callable[[BlockList, bool, Callable], Tuple[BlockList, dict]],
        supports_block_udf: bool = False,
        block_udf: Optional[BlockTransform] = None,
        remote_args: Optional[Dict[str, Any]] = None,
        sub_stage_names: Optional[List[str]] = None,
    ):
        super().__init__(name, num_blocks)
        self.fn = fn
        self.supports_block_udf = supports_block_udf
        self.block_udf = block_udf
        self.ray_remote_args = remote_args or {}
        self.sub_stage_names = sub_stage_names

    def can_fuse(self, prev: Stage):
        context = DataContext.get_current()
        # TODO(ekl) also support fusing shuffle stages to subsequent 1:1 stages.
        if not context.optimize_fuse_shuffle_stages:
            return False
        if not self.supports_block_udf:
            return False
        if not isinstance(prev, OneToOneStage):
            return False
        if not is_task_compute(prev.compute):
            return False
        if not _are_remote_args_compatible(prev.ray_remote_args, self.ray_remote_args):
            return False
        return True

    def fuse(self, prev: Stage):
        if not self.can_fuse(prev):
            raise ValueError(
                f"Tried to fuse {prev} with {self}, but these are not fusable."
            )
        assert self.supports_block_udf
        assert prev.fn_constructor_args is None and prev.fn_constructor_kwargs is None
        name = prev.name + "->" + self.name
        prev_fn_args = prev.fn_args or tuple()
        prev_fn_args = prev_fn_args if prev.fn is None else (prev.fn,) + prev_fn_args
        prev_fn_kwargs = prev.fn_kwargs or {}
        prev_block_fn = prev.block_fn
        if self.block_udf is None:

            def block_udf(blocks: Iterable[Block], ctx: TaskContext) -> Iterable[Block]:
                yield from prev_block_fn(blocks, ctx, *prev_fn_args, **prev_fn_kwargs)

        else:
            self_block_udf = self.block_udf

            def block_udf(blocks: Iterable[Block], ctx: TaskContext) -> Iterable[Block]:
                blocks = prev_block_fn(
                    blocks,
                    ctx,
                    *prev_fn_args,
                    **prev_fn_kwargs,
                )
                yield from self_block_udf(blocks, ctx)

        return AllToAllStage(
            name,
            self.num_blocks,
            self.fn,
            True,
            block_udf,
            prev.ray_remote_args,
            self.sub_stage_names,
        )

    def __call__(
        self, blocks: BlockList, clear_input_blocks: bool, run_by_consumer: bool
    ) -> Tuple[BlockList, dict]:
        from ray.data._internal.stage_impl import RandomizeBlocksStage

        in_blocks_owned_by_consumer = blocks._owned_by_consumer
        if in_blocks_owned_by_consumer:
            assert (
                run_by_consumer
            ), "Blocks owned by consumer can only be consumed by consumer"
        blocks, stage_info = self.fn(
            blocks, clear_input_blocks, self.block_udf, self.ray_remote_args
        )
        assert isinstance(blocks, BlockList), blocks

        # RandomizeBlocksStage is an in-place transformation, so the ownership
        # of blocks doesn't change.
        if isinstance(self, RandomizeBlocksStage):
            blocks._owned_by_consumer = in_blocks_owned_by_consumer
        else:
            blocks._owned_by_consumer = run_by_consumer

        return blocks, stage_info


def _is_lazy(blocks: BlockList) -> bool:
    """Whether the provided block list is lazy."""
    return isinstance(blocks, LazyBlockList)<|MERGE_RESOLUTION|>--- conflicted
+++ resolved
@@ -570,8 +570,6 @@
                 get_legacy_lazy_block_list_read_only,
             )
 
-<<<<<<< HEAD
-=======
             if self._is_input_data_only():
                 # No need to execute MaterializedDatasets with only an InputData
                 # operator, since the data is already materialized. This also avoids
@@ -615,7 +613,6 @@
             if not self._run_by_consumer:
                 blocks._owned_by_consumer = False
 
->>>>>>> 7c818f2d
             # Retrieve memory-related stats from ray.
             reply = get_memory_info_reply(
                 get_state_from_address(ray.get_runtime_context().gcs_address)
@@ -687,64 +684,6 @@
     def stats_summary(self) -> DatasetStatsSummary:
         return self.stats().to_summary()
 
-<<<<<<< HEAD
-    def _optimize(self) -> Tuple[BlockList, DatasetStats, List[Stage]]:
-        """Apply stage fusion optimizations, returning an updated source block list and
-        associated stats, and a set of optimized stages.
-        """
-        context = self._context
-        blocks, stats, stages = self._get_source_blocks_and_stages()
-        logical_op = self._logical_plan.dag
-        if isinstance(logical_op, Read) and isinstance(blocks, LazyBlockList):
-            # TODO(swang): Currently the legacy backend is used to execute
-            # Datasets that only contain a Read. Handle read task parallelism
-            # and output block splitting here. This duplicates logic in
-            # SetReadParallelismRule and can be removed once legacy backend
-            # is deprecated.
-            ctx = DataContext.get_current()
-            (
-                detected_parallelism,
-                reason,
-                estimated_num_blocks,
-                k,
-            ) = compute_additional_split_factor(
-                logical_op._datasource_or_legacy_reader,
-                logical_op._parallelism,
-                logical_op._mem_size,
-                ctx.target_max_block_size,
-                cur_additional_split_factor=None,
-            )
-            if logical_op._parallelism == -1:
-                assert reason != ""
-                logger.get_logger().info(
-                    f"Using autodetected parallelism={detected_parallelism} "
-                    f"for stage {logical_op.name} to satisfy {reason}."
-                )
-            if k is not None:
-                logger.get_logger().info(
-                    f"To satisfy the requested parallelism of {detected_parallelism}, "
-                    f"each read task output is split into {k} smaller blocks."
-                )
-
-            for read_task in blocks._tasks:
-                apply_output_blocks_handling_to_read_task(read_task, k)
-            blocks._estimated_num_blocks = estimated_num_blocks
-
-        if context.optimize_reorder_stages:
-            stages = _reorder_stages(stages)
-        if context.optimize_fuse_stages:
-            if context.optimize_fuse_read_stages:
-                # If using a lazy datasource, rewrite read stage into one-to-one stage
-                # so it can be fused into downstream stages.
-                blocks, stats, stages = _rewrite_read_stages(
-                    blocks, stats, stages, self._dataset_uuid
-                )
-            stages = _fuse_one_to_one_stages(stages)
-            self._last_optimized_stages = stages
-        return blocks, stats, stages
-
-=======
->>>>>>> 7c818f2d
     def has_lazy_input(self) -> bool:
         """Return whether this plan has lazy input blocks."""
         return _is_lazy(self._in_blocks)
