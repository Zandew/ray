import random
from collections import defaultdict
from typing import TYPE_CHECKING, Any, Callable, Dict, List, Optional, Tuple

from ray.rllib.env.base_env import _DUMMY_AGENT_ID
from ray.rllib.evaluation.collectors.simple_list_collector import (
    _PolicyCollector,
    _PolicyCollectorGroup,
)
from ray.rllib.evaluation.collectors.agent_collector import AgentCollector
from ray.rllib.policy.policy_map import PolicyMap
from ray.rllib.policy.sample_batch import SampleBatch
from ray.rllib.utils.annotations import DeveloperAPI
from ray.rllib.utils.typing import AgentID, EnvID, PolicyID, TensorType

if TYPE_CHECKING:
    from ray.rllib.algorithms.callbacks import DefaultCallbacks
    from ray.rllib.evaluation.rollout_worker import RolloutWorker


@DeveloperAPI
class EpisodeV2:
    """Tracks the current state of a (possibly multi-agent) episode."""

    def __init__(
        self,
        env_id: EnvID,
        policies: PolicyMap,
        policy_mapping_fn: Callable[[AgentID, "EpisodeV2", "RolloutWorker"], PolicyID],
        *,
        worker: Optional["RolloutWorker"] = None,
        callbacks: Optional["DefaultCallbacks"] = None,
    ):
        """Initializes an Episode instance.

        Args:
            env_id: The environment's ID in which this episode runs.
            policies: The PolicyMap object (mapping PolicyIDs to Policy
                objects) to use for determining, which policy is used for
                which agent.
            policy_mapping_fn: The mapping function mapping AgentIDs to
                PolicyIDs.
            worker: The RolloutWorker instance, in which this episode runs.
        """
        # Unique id identifying this trajectory.
        self.episode_id: int = random.randrange(int(1e18))
        # ID of the environment this episode is tracking.
        self.env_id = env_id
        # Summed reward across all agents in this episode.
        self.total_reward: float = 0.0
        # Active (uncollected) # of env steps taken by this episode.
        # Start from -1. After add_init_obs(), we will be at 0 step.
        self.active_env_steps: int = -1
        # Total # of env steps taken by this episode.
        # Start from -1, After add_init_obs(), we will be at 0 step.
        self.total_env_steps: int = -1
        # Active (uncollected) agent steps.
        self.active_agent_steps: int = 0
        # Total # of steps take by all agents in this env.
        self.total_agent_steps: int = 0
        # Dict for user to add custom metrics.
        # TODO(jungong) : we should probably unify custom_metrics, user_data,
        # and hist_data into a single data container for user to track per-step
        # metrics and states.
        self.custom_metrics: Dict[str, float] = {}
        # Temporary storage. E.g. storing data in between two custom
        # callbacks referring to the same episode.
        self.user_data: Dict[str, Any] = {}
        # Dict mapping str keys to List[float] for storage of
        # per-timestep float data throughout the episode.
        self.hist_data: Dict[str, List[float]] = {}
        self.media: Dict[str, Any] = {}

        self.worker = worker
        self.callbacks = callbacks

        self.policy_map: PolicyMap = policies
        self.policy_mapping_fn: Callable[
            [AgentID, "EpisodeV2", "RolloutWorker"], PolicyID
        ] = policy_mapping_fn
        # Per-agent data collectors.
        self._agent_to_policy: Dict[AgentID, PolicyID] = {}
        self._agent_collectors: Dict[AgentID, AgentCollector] = {}

        self._next_agent_index: int = 0
        self._agent_to_index: Dict[AgentID, int] = {}

        # Summed rewards broken down by agent.
        self.agent_rewards: Dict[Tuple[AgentID, PolicyID], float] = defaultdict(float)
        self._agent_reward_history: Dict[AgentID, List[int]] = defaultdict(list)

        self._has_init_obs: Dict[AgentID, bool] = {}
        self._last_dones: Dict[AgentID, bool] = {}
        # Keep last info dict around, in case an environment tries to signal
        # us something.
        self._last_infos: Dict[AgentID, Dict] = {}

    @DeveloperAPI
    def policy_for(
        self, agent_id: AgentID = _DUMMY_AGENT_ID, refresh: bool = False
    ) -> PolicyID:
        """Returns and stores the policy ID for the specified agent.

        If the agent is new, the policy mapping fn will be called to bind the
        agent to a policy for the duration of the entire episode (even if the
        policy_mapping_fn is changed in the meantime!).

        Args:
            agent_id: The agent ID to lookup the policy ID for.

        Returns:
            The policy ID for the specified agent.
        """

        # Perform a new policy_mapping_fn lookup and bind AgentID for the
        # duration of this episode to the returned PolicyID.
        if agent_id not in self._agent_to_policy or refresh:
            policy_id = self._agent_to_policy[agent_id] = self.policy_mapping_fn(
                agent_id, self, worker=self.worker
            )
        # Use already determined PolicyID.
        else:
            policy_id = self._agent_to_policy[agent_id]

        # PolicyID not found in policy map -> Error.
        if policy_id not in self.policy_map:
            raise KeyError(
                "policy_mapping_fn returned invalid policy id " f"'{policy_id}'!"
            )
        return policy_id

    @DeveloperAPI
    def get_agents(self) -> List[AgentID]:
        """Returns list of agent IDs that have appeared in this episode.

        Returns:
            The list of all agent IDs that have appeared so far in this
            episode.
        """
        return list(self._agent_to_index.keys())

    def agent_index(self, agent_id: AgentID) -> int:
        """Get the index of an agent among its environment.

        A new index will be created if an agent is seen for the first time.

        Args:
            agent_id: ID of an agent.

        Returns:
            The index of this agent.
        """
        if agent_id not in self._agent_to_index:
            self._agent_to_index[agent_id] = self._next_agent_index
            self._next_agent_index += 1
        return self._agent_to_index[agent_id]

    def step(self) -> None:
        """Advance the episode forward by one step."""
        self.active_env_steps += 1
        self.total_env_steps += 1

    def add_init_obs(
        self,
        agent_id: AgentID,
        init_obs: TensorType,
<<<<<<< HEAD
        init_infos: Dict[str, TensorType],
=======
        t: int = -1,
>>>>>>> 152a8b90
    ) -> None:
        """Add initial env obs at the start of a new episode

        Args:
            agent_id: Agent ID.
            init_obs: Initial observations.
<<<<<<< HEAD
            init_infos: Initial infos dicts.
=======
            t: timestamp.
>>>>>>> 152a8b90
        """
        policy = self.policy_map[self.policy_for(agent_id)]

        # Add initial obs to Trajectory.
        assert agent_id not in self._agent_collectors
        self._agent_collectors[agent_id] = AgentCollector(
            policy.view_requirements,
            max_seq_len=policy.config["model"]["max_seq_len"],
            disable_action_flattening=policy.config.get(
                "_disable_action_flattening", False
            ),
            is_policy_recurrent=policy.is_recurrent(),
        )
        self._agent_collectors[agent_id].add_init_obs(
            episode_id=self.episode_id,
            agent_index=self.agent_index(agent_id),
            env_id=self.env_id,
            init_obs=init_obs,
<<<<<<< HEAD
            init_infos=init_infos,
=======
            t=t,
>>>>>>> 152a8b90
        )

        self._has_init_obs[agent_id] = True

    def add_action_reward_done_next_obs(
        self,
        agent_id: AgentID,
        values: Dict[str, TensorType],
    ) -> None:
        """Add action, reward, info, and next_obs as a new step.

        Args:
            agent_id: Agent ID.
            values: Dict of action, reward, info, and next_obs.
        """
        # Make sure, agent already has some (at least init) data.
        assert agent_id in self._agent_collectors

        self.active_agent_steps += 1
        self.total_agent_steps += 1

        # Include the current agent id for multi-agent algorithms.
        if agent_id != _DUMMY_AGENT_ID:
            values["agent_id"] = agent_id

        # Add action/reward/next-obs (and other data) to Trajectory.
        self._agent_collectors[agent_id].add_action_reward_next_obs(values)

        # Keep track of agent reward history.
        reward = values[SampleBatch.REWARDS]
        self.total_reward += reward
        self.agent_rewards[(agent_id, self.policy_for(agent_id))] += reward
        self._agent_reward_history[agent_id].append(reward)

        # Keep track of last done info for agent.
        if SampleBatch.DONES in values:
            self._last_dones[agent_id] = values[SampleBatch.DONES]
        # Keep track of last info dict if available.
        if SampleBatch.INFOS in values:
            self.set_last_info(agent_id, values[SampleBatch.INFOS])

    def postprocess_episode(
        self,
        batch_builder: _PolicyCollectorGroup,
        is_done: bool = False,
        check_dones: bool = False,
    ) -> None:
        """Build and return currently collected training samples by policies.

        Clear agent collector states if this episode is done.

        Args:
            batch_builder: _PolicyCollectorGroup for saving the collected per-agent
                sample batches.
            is_done: If this episode is done.
            check_dones: Whether to make sure per-agent trajectories are actually done.
        """
        # TODO: (sven) Once we implement multi-agent communication channels,
        #  we have to resolve the restriction of only sending other agent
        #  batches from the same policy to the postprocess methods.
        # Build SampleBatches for the given episode.
        pre_batches = {}
        for agent_id, collector in self._agent_collectors.items():
            # Build only if there is data and agent is part of given episode.
            if collector.agent_steps == 0:
                continue
            pid = self.policy_for(agent_id)
            policy = self.policy_map[pid]
            pre_batch = collector.build_for_training(policy.view_requirements)
            pre_batches[agent_id] = (pid, policy, pre_batch)

        for agent_id, (pid, policy, pre_batch) in pre_batches.items():
            # Entire episode is said to be done.
            # Error if no DONE at end of this agent's trajectory.
            if is_done and check_dones and not pre_batch[SampleBatch.DONES][-1]:
                raise ValueError(
                    "Episode {} terminated for all agents, but we still "
                    "don't have a last observation for agent {} (policy "
                    "{}). ".format(self.episode_id, agent_id, self.policy_for(agent_id))
                    + "Please ensure that you include the last observations "
                    "of all live agents when setting done[__all__] to "
                    "True. Alternatively, set no_done_at_end=True to "
                    "allow this."
                )

            # Skip a trajectory's postprocessing (and thus using it for training),
            # if its agent's info exists and contains the training_enabled=False
            # setting (used by our PolicyClients).
            if not self._last_infos.get(agent_id, {}).get("training_enabled", True):
                continue

            if (
                any(pre_batch[SampleBatch.DONES][:-1])
                or len(set(pre_batch[SampleBatch.EPS_ID])) > 1
            ):
                raise ValueError(
                    "Batches sent to postprocessing must only contain steps "
                    "from a single trajectory.",
                    pre_batch,
                )

            if len(pre_batches) > 1:
                other_batches = pre_batches.copy()
                del other_batches[agent_id]
            else:
                other_batches = {}

            # Call the Policy's Exploration's postprocess method.
            post_batch = pre_batch
            if getattr(policy, "exploration", None) is not None:
                policy.exploration.postprocess_trajectory(
                    policy, post_batch, policy.get_session()
                )
            post_batch.set_get_interceptor(None)
            post_batch = policy.postprocess_trajectory(post_batch, other_batches, self)

            from ray.rllib.evaluation.rollout_worker import get_global_worker

            self.callbacks.on_postprocess_trajectory(
                worker=get_global_worker(),
                episode=self,
                agent_id=agent_id,
                policy_id=pid,
                policies=self.policy_map,
                postprocessed_batch=post_batch,
                original_batches=pre_batches,
            )

            # Append post_batch for return.
            if pid not in batch_builder.policy_collectors:
                batch_builder.policy_collectors[pid] = _PolicyCollector(policy)
            batch_builder.policy_collectors[pid].add_postprocessed_batch_for_training(
                post_batch, policy.view_requirements
            )

        batch_builder.agent_steps += self.active_agent_steps
        batch_builder.env_steps += self.active_env_steps

        # AgentCollector cleared.
        self.active_agent_steps = 0
        self.active_env_steps = 0

    def has_init_obs(self, agent_id: AgentID = None) -> bool:
        """Returns whether this episode has initial obs for an agent.

        If agent_id is None, return whether we have received any initial obs,
        in other words, whether this episode is completely fresh.
        """
        if agent_id:
            return agent_id in self._has_init_obs and self._has_init_obs[agent_id]
        else:
            return any(list(self._has_init_obs.values()))

    def is_done(self, agent_id: AgentID) -> bool:
        return self._last_dones.get(agent_id, False)

    def set_last_info(self, agent_id: AgentID, info: Dict):
        self._last_infos[agent_id] = info

    @property
    def length(self):
        return self.total_env_steps<|MERGE_RESOLUTION|>--- conflicted
+++ resolved
@@ -163,23 +163,17 @@
     def add_init_obs(
         self,
         agent_id: AgentID,
+        t: int = -1,
         init_obs: TensorType,
-<<<<<<< HEAD
         init_infos: Dict[str, TensorType],
-=======
-        t: int = -1,
->>>>>>> 152a8b90
     ) -> None:
         """Add initial env obs at the start of a new episode
 
         Args:
             agent_id: Agent ID.
+            t: timestamp.
             init_obs: Initial observations.
-<<<<<<< HEAD
             init_infos: Initial infos dicts.
-=======
-            t: timestamp.
->>>>>>> 152a8b90
         """
         policy = self.policy_map[self.policy_for(agent_id)]
 
@@ -197,12 +191,9 @@
             episode_id=self.episode_id,
             agent_index=self.agent_index(agent_id),
             env_id=self.env_id,
+            t=t,
             init_obs=init_obs,
-<<<<<<< HEAD
             init_infos=init_infos,
-=======
-            t=t,
->>>>>>> 152a8b90
         )
 
         self._has_init_obs[agent_id] = True
